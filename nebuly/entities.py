from __future__ import annotations

import uuid
from dataclasses import dataclass, field
from datetime import datetime
from enum import Enum
<<<<<<< HEAD
from typing import Any, Callable, Union
=======
from typing import Any, Callable, TypeAlias
>>>>>>> 09034c51


class DevelopmentPhase(Enum):
    EXPERIMENTATION = "experimentation"
    PREPROCESSING = "preprocessing"
    TRAINING = "training"
    FINETUNING = "fine-tuning"
    PRODUCTION = "production"
    UNKNOWN = "unknown"


class EventType(Enum):
    CHAIN = "chain"
    TOOL = "tool"
    RETRIEVAL = "retrieval"
    LLM_MODEL = "llm_model"
    CHAT_MODEL = "chat_model"


@dataclass(frozen=True)
class Package:
    """
    Package represents a package to be patched.
    """

    name: str
    versions: tuple[str, ...]
    to_patch: tuple[str, ...]


@dataclass
class Watched:  # pylint: disable=too-many-instance-attributes
    """
    Watched represents a call to a function that was patched.
    """

    module: str
    version: str
    function: str
    called_start: datetime
    called_end: datetime
    called_with_args: tuple[Any, ...]
    called_with_kwargs: dict[str, Any]
    called_with_nebuly_kwargs: dict[str, Any]
    returned: Any
    generator: bool
    generator_first_element_timestamp: datetime | None
    provider_extras: dict[str, Any] | None = None

    def to_dict(self) -> dict[str, Any]:
        """
        to_dict returns a dictionary representation of the Watched instance.
        """
        return {
            "module": self.module,
            "version": self.version,
            "function": self.function,
            "called_start": self.called_start.isoformat(),
            "called_end": self.called_end.isoformat(),
            "called_with_args": self.called_with_args,
            "called_with_kwargs": self.called_with_kwargs,
            "called_with_nebuly_kwargs": self.called_with_nebuly_kwargs
            | {"nebuly_phase": self.called_with_nebuly_kwargs["nebuly_phase"].value},
            "returned": self.returned,
            "generator": self.generator,
            "generator_first_element_timestamp": (
                self.generator_first_element_timestamp.isoformat()
                if self.generator_first_element_timestamp
                else None
            ),
            "provider_extras": self.provider_extras,
        }


<<<<<<< HEAD
@dataclass
class EventHierarchy:
    parent_run_id: uuid.UUID
    root_run_id: uuid.UUID


@dataclass
class ExtraData:
    input: dict[str, Any]
    output: dict[str, Any]


@dataclass
class WatchedEvent:  # pylint: disable=too-many-instance-attributes
    module: str
    run_id: uuid.UUID
    hierarchy: EventHierarchy | None
    type: EventType
    serialized: dict[str, Any]
    inputs: dict[str, Any]
    outputs: dict[str, Any]
    extras: ExtraData | None
    called_with_nebuly_kwargs: dict[str, Any] = field(default_factory=dict)

    def to_dict(self) -> dict[str, Any]:
        """
        to_dict returns a dictionary representation of the WatchedEvent instance.
        """
        return {
            "module": self.module,
            "run_id": self.run_id,
            "hierarchy": self.hierarchy,
            "type": self.type.value,
            "serialized": self.serialized,
            "inputs": self.inputs,
            "outputs": self.outputs,
            "extras": self.extras,
            "called_with_nebuly_kwargs": self.called_with_nebuly_kwargs
            | {"nebuly_phase": self.called_with_nebuly_kwargs["nebuly_phase"].value},
        }


Observer_T = Callable[[Watched | WatchedEvent], None]

Publisher_T = Callable[[str], None]
=======
Observer: TypeAlias = Callable[[Watched], None]

Publisher: TypeAlias = Callable[[Watched], None]
>>>>>>> 09034c51
<|MERGE_RESOLUTION|>--- conflicted
+++ resolved
@@ -4,11 +4,7 @@
 from dataclasses import dataclass, field
 from datetime import datetime
 from enum import Enum
-<<<<<<< HEAD
-from typing import Any, Callable, Union
-=======
 from typing import Any, Callable, TypeAlias
->>>>>>> 09034c51
 
 
 class DevelopmentPhase(Enum):
@@ -83,7 +79,6 @@
         }
 
 
-<<<<<<< HEAD
 @dataclass
 class EventHierarchy:
     parent_run_id: uuid.UUID
@@ -94,7 +89,6 @@
 class ExtraData:
     input: dict[str, Any]
     output: dict[str, Any]
-
 
 @dataclass
 class WatchedEvent:  # pylint: disable=too-many-instance-attributes
@@ -126,11 +120,6 @@
         }
 
 
-Observer_T = Callable[[Watched | WatchedEvent], None]
+Observer: TypeAlias = Callable[[Watched | WatchedEvent], None]
 
-Publisher_T = Callable[[str], None]
-=======
-Observer: TypeAlias = Callable[[Watched], None]
-
-Publisher: TypeAlias = Callable[[Watched], None]
->>>>>>> 09034c51
+Publisher: TypeAlias = Callable[[str], None]