--- conflicted
+++ resolved
@@ -133,12 +133,9 @@
         if "answer" in data:
             # If the data is a retrieval chain, we want to return the answer
             return str(data["answer"])
-<<<<<<< HEAD
         if "input" in data:
             # Needed when calling invoke with input and chat_history
             return str(data["input"])
-=======
->>>>>>> 631b03fc
         return "\n".join([f"{key}: {value}" for key, value in data.items()])
     return str(data)
 
