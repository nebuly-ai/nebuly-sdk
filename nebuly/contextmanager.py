import inspect
from contextlib import contextmanager
from dataclasses import dataclass, field
from datetime import datetime, timezone
from typing import Any, Generator
from uuid import UUID

from nebuly.entities import (
    CallbackKwargs,
    EventHierarchy,
    EventType,
    InteractionWatch,
    Observer,
    SpanWatch,
)


@dataclass
class EventData:
    type: EventType
    args: tuple[Any, ...] | None = field(default_factory=tuple)
    kwargs: dict[str, Any] | None = field(default_factory=dict)
    output: Any | None = None

    def add_end_event_data(
        self,
        output: Any,
        args: tuple[Any, ...] | None = None,
        kwargs: dict[str, Any] | None = None,
    ) -> None:
        if kwargs is not None:
            kwargs.pop("parent_run_id")
        self.args += args if args is not None else tuple()
        self.kwargs = dict(self.kwargs, **kwargs) if kwargs is not None else self.kwargs
        self.output = output


@dataclass
class Event:
    event_id: UUID
    hierarchy: EventHierarchy | None
    data: EventData
    module: str
    start_time: datetime
    end_time: datetime | None = None

    @staticmethod
    def _get_extra_data(
        inputs: dict[str, Any] | None, outputs: dict[str, Any] | None
    ) -> CallbackKwargs | None:
        if inputs is None and outputs is None:
            return None
        if inputs is None:
            return CallbackKwargs(
                inputs={}, outputs=outputs if outputs is not None else {}
            )
        if outputs is None:
            return CallbackKwargs(inputs=inputs, outputs={})
        return CallbackKwargs(inputs=inputs, outputs=outputs)

    def as_span_watch(self) -> SpanWatch:
        return SpanWatch(
            span_id=self.event_id,
            module=self.module,
            version="unknown",
            function=self._get_function(),
            called_start=self.start_time,
            called_end=self.end_time,
            called_with_args=self.data.args,
            called_with_kwargs=self.data.kwargs,
            returned=self.data.output,
            generator=False,
            generator_first_element_timestamp=None,
            rag_source=self._get_rag_source(),
        )

    def _get_function(self) -> str:
        if self.data.type is EventType.TOOL:
            return self.data.kwargs["serialized"]["name"]
        return ".".join(self.data.kwargs["serialized"]["id"])

    def _get_rag_source(self) -> str | None:
        if self.data.type is EventType.TOOL:
            return self.data.kwargs["serialized"]["name"]
        elif self.data.type is EventType.RETRIEVAL:
            return self.data.kwargs["serialized"]["id"][-1]

        return None

    def set_end_time(self) -> None:
        self.end_time = datetime.now(timezone.utc)


@dataclass
class EventsStorage:
    events: dict[UUID, Event] = field(default_factory=dict)

    def get_root_id(self, event_id: UUID) -> UUID:
        if event_id not in self.events:
            raise ValueError(f"Event {event_id} not found in events events storage.")
        event = self.events[event_id]
        if event.hierarchy is None:
            return event_id
        return self.get_root_id(event.hierarchy.root_run_id)

    def add_event(
        self,
        event_id: UUID,
        parent_id: UUID | None,
        data: EventData,
        module: str,
    ) -> None:
        if event_id in self.events:
            raise ValueError(f"Event {event_id} already exists in events storage.")

        # Handle new event
        if parent_id is None:
            hierarchy = None
        else:
            hierarchy = EventHierarchy(
                parent_run_id=parent_id, root_run_id=self.get_root_id(parent_id)
            )
        self.events[event_id] = Event(
            event_id=event_id,
            hierarchy=hierarchy,
            data=data,
            module=module,
            start_time=datetime.now(timezone.utc),
        )

    def delete_events(self, root_id: UUID) -> None:
        if root_id not in self.events:
            raise ValueError(f"Event {root_id} not found in events hierarchy storage.")

        keys_to_delete = [root_id]

        for event_id, event_detail in self.events.items():
            if (
                event_detail.hierarchy is not None
                and event_detail.hierarchy.root_run_id == root_id
            ):
                keys_to_delete.append(event_id)

        for key in keys_to_delete:
            self.events.pop(key)

    def get_spans(self) -> list[SpanWatch]:
        return [event.as_span_watch() for event in self.events.values()]


class InteractionContextError(Exception):
    pass


class InteractionContextInitiationError(InteractionContextError):
    pass


class AlreadyInInteractionContext(InteractionContextError):
    pass


class NotInInteractionContext(InteractionContextError):
    pass


class InteractionMustBeLocalVariable(InteractionContextError):
    pass


class InteractionContext:
    def __init__(
        self,
        user: str | None = None,
        user_group_profile: str | None = None,
        input: str | None = None,
        output: str | None = None,
        history: list[tuple[str, str]] = None,
        hierarchy: dict[UUID, UUID] = None,
        spans: list[SpanWatch] = None,
        do_not_call_directly: bool = False,
    ) -> None:
        if not do_not_call_directly:
            raise InteractionContextInitiationError(
                "Interaction cannot be directly instantiate, use the"
                " 'new_interaction' contextmanager"
            )
        self.events_storage = EventsStorage()
        self.user = user
        self.user_group_profile = user_group_profile
        self.input = input
        self.output = output
        self.spans = [] if spans is None else spans
        self.history = [] if history is None else history
        self.hierarchy = {} if hierarchy is None else hierarchy
        self.time_start = datetime.now(timezone.utc)
        self.observer = None
        self.finished = False

    def set_input(self, value: str) -> None:
        self.input = value

    def set_history(self, value: list[tuple[str, str]]) -> None:
        self.history = value

    def set_output(self, value: str) -> None:
        self.output = value

    def set_observer(self, observer: Observer) -> None:
        if self.observer is None:
            self.observer = observer

    def add_span(self, value: SpanWatch) -> None:
        self.spans.append(value)

    def finish(self) -> None:
        self.finished = True
        if len(self.events_storage.events) > 0:
            self.spans += self.events_storage.get_spans()
            self.hierarchy = {
                event.event_id: event.hierarchy.parent_run_id
                if event.hierarchy is not None
                else None
                for event in self.events_storage.events.values()
            }
        for span in self.spans:
            if span.provider_extras is None:
                continue
            parent_id = span.provider_extras.get("nebuly_parent_run_id")
            if parent_id is not None:
                self.hierarchy[span.span_id] = parent_id
        self.observer(self.as_interaction_watch())

    def set_user(self, value: str) -> None:
        self.user = value

    def set_user_group_profile(self, value: str) -> None:
        self.user_group_profile = value

    def as_interaction_watch(self) -> InteractionWatch:
        return InteractionWatch(
            input=self.input,
            output=self.output,
            time_start=self.time_start,
            time_end=datetime.now(timezone.utc),
            spans=self.spans,
            history=self.history,
            hierarchy=self.hierarchy,
            end_user=self.user,
            end_user_group_profile=self.user_group_profile,
        )


def get_nearest_open_interaction() -> InteractionContext:
    frames = inspect.stack()
    for frame in frames[::-1]:
        for v in frame.frame.f_locals.values():
            if isinstance(v, InteractionContext) and not v.finished:
                return v
    raise NotInInteractionContext()


@contextmanager
def new_interaction(
    user: str | None = None, group_profile: str | None = None
) -> Generator[InteractionContext, None, None]:
    try:
        get_nearest_open_interaction()
        raise AlreadyInInteractionContext()
    except NotInInteractionContext:
<<<<<<< HEAD
        yield InteractionContext(user, group_profile, do_not_call_directly=True)
=======
        pass

    try:
        yield InteractionContext(user, do_not_call_directly=True)
    finally:
>>>>>>> ccf9dd75
        try:
            interaction = get_nearest_open_interaction()
        except NotInInteractionContext:
            raise InteractionMustBeLocalVariable()  # pylint: disable=raise-missing-from
        else:
            interaction.finish()<|MERGE_RESOLUTION|>--- conflicted
+++ resolved
@@ -268,15 +268,11 @@
         get_nearest_open_interaction()
         raise AlreadyInInteractionContext()
     except NotInInteractionContext:
-<<<<<<< HEAD
+        pass
+
+    try:
         yield InteractionContext(user, group_profile, do_not_call_directly=True)
-=======
-        pass
-
-    try:
-        yield InteractionContext(user, do_not_call_directly=True)
     finally:
->>>>>>> ccf9dd75
         try:
             interaction = get_nearest_open_interaction()
         except NotInInteractionContext:
