--- conflicted
+++ resolved
@@ -161,11 +161,8 @@
 def new_interaction(
     user_id: str | None = None,
     user_group_profile: str | None = None,
-<<<<<<< HEAD
+    tags: dict[str, str] | None = None,
     auto_publish: bool = True,
-=======
-    tags: dict[str, str] | None = None,
->>>>>>> a8aef727
 ) -> Generator[InteractionContext, None, None]:
     try:
         get_nearest_open_interaction()
