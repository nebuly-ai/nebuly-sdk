name: CI Pipeline

on:
  workflow_dispatch:
  push:
    branches:
      - "main"
    paths-ignore:
      - ".github/**"
      - "*.md"
      - "docs/**"

jobs:
  CI:
<<<<<<< HEAD
    uses: nebuly-ai/nebuly-sdk/.github/workflows/.ci-template.yaml@main

  code-quality:
    runs-on: ubuntu-latest
    needs: ci

    steps:
      - name: Checkout repo
        uses: actions/checkout@v3

      - uses: actions/download-artifact@v3
        with:
          name: coverage
=======
    uses: nebuly-ai/nebuly-sdk/.github/workflows/.ci-template.yaml@main
>>>>>>> d5d30244
<|MERGE_RESOLUTION|>--- conflicted
+++ resolved
@@ -12,20 +12,4 @@
 
 jobs:
   CI:
-<<<<<<< HEAD
-    uses: nebuly-ai/nebuly-sdk/.github/workflows/.ci-template.yaml@main
-
-  code-quality:
-    runs-on: ubuntu-latest
-    needs: ci
-
-    steps:
-      - name: Checkout repo
-        uses: actions/checkout@v3
-
-      - uses: actions/download-artifact@v3
-        with:
-          name: coverage
-=======
-    uses: nebuly-ai/nebuly-sdk/.github/workflows/.ci-template.yaml@main
->>>>>>> d5d30244
+    uses: nebuly-ai/nebuly-sdk/.github/workflows/.ci-template.yaml@main