---
# See https://pre-commit.com for more information
# See https://pre-commit.com/hooks.html for more hooks
<<<<<<< HEAD
default_language_version:
  python: python3.10
=======
>>>>>>> 09034c51
repos:
  - repo: https://github.com/pre-commit/pre-commit-hooks
    rev: v3.4.0
    hooks:
      - id: end-of-file-fixer
      - id: trailing-whitespace
        args: [--markdown-linebreak-ext=md]
      - id: check-merge-conflict
      - id: check-added-large-files
        args: ['--maxkb=1024']
      - id: check-json
      - id: check-yaml
      - id: debug-statements
      - id: detect-private-key
      - id: requirements-txt-fixer

  - repo: local
    hooks:
      - id: pylint
        name: pylint
        entry: poetry run pylint
        language: system
        types: [python]
      - id: isort
        name: isort
        entry: poetry run isort
        language: system
        types: [python]
      - id: black
        name: black
        entry: poetry run black
        language: system
        types: [python]
      - id: mypy
        name: mypy
        entry: poetry run mypy
        language: system
        types: [python]
      - id: bandit
        name: bandit
        entry: poetry run bandit -r app/
        language: system
        pass_filenames: false
#      - id: safety
#        name: safety
#        entry: poetry run safety check
#        language: system
#        pass_filenames: false<|MERGE_RESOLUTION|>--- conflicted
+++ resolved
@@ -1,11 +1,6 @@
 ---
 # See https://pre-commit.com for more information
 # See https://pre-commit.com/hooks.html for more hooks
-<<<<<<< HEAD
-default_language_version:
-  python: python3.10
-=======
->>>>>>> 09034c51
 repos:
   - repo: https://github.com/pre-commit/pre-commit-hooks
     rev: v3.4.0
@@ -48,9 +43,4 @@
         name: bandit
         entry: poetry run bandit -r app/
         language: system
-        pass_filenames: false
-#      - id: safety
-#        name: safety
-#        entry: poetry run safety check
-#        language: system
-#        pass_filenames: false+        pass_filenames: false